{
 "cells": [
  {
   "attachments": {},
   "cell_type": "markdown",
   "metadata": {},
   "source": [
    "# Perceptron Algorithm"
   ]
  },
  {
   "attachments": {},
   "cell_type": "markdown",
   "metadata": {},
   "source": [
    "## Learning Task 1\n",
    "\n",
    "Build a classifier using the perceptron algorithm. Figure out if dataset is linearly seperable."
   ]
  },
  {
   "cell_type": "code",
<<<<<<< HEAD
   "execution_count": 1,
=======
   "execution_count": 56,
>>>>>>> 38154012
   "metadata": {},
   "outputs": [],
   "source": [
    "import numpy as np\n",
    "import pandas as pd\n",
    "import random\n",
    "import sys\n",
    "sys.path.append(\"..\")\n",
    "from preprocessor import Preprocessor\n",
    "from Models.Perceptron import Perceptron\n",
    "import warnings \n",
    "warnings.filterwarnings(action=\"ignore\")"
   ]
  },
  {
   "cell_type": "code",
<<<<<<< HEAD
   "execution_count": 2,
=======
   "execution_count": 57,
>>>>>>> 38154012
   "metadata": {},
   "outputs": [],
   "source": [
    "dataset = pd.read_csv(\"../dataset.csv\")\n",
    "dataset.drop(columns=[\"id\"],inplace=True)\n",
    "# Creating a dataframe to store the results\n",
    "results = pd.DataFrame(columns=[\"threshold\",\"delta\",\"method\",\"mean_accuracy\",\"std_accuracy\",\"epochs\"])"
   ]
  },
  {
   "cell_type": "code",
<<<<<<< HEAD
   "execution_count": 3,
=======
   "execution_count": 58,
>>>>>>> 38154012
   "metadata": {},
   "outputs": [],
   "source": [
    "preprocessor = Preprocessor(dataset,\"diagnosis\")\n",
    "splits = preprocessor.preprocess(drop_na=True,n_splits=10,standardize=False,labels=[-1,1]) # splitting into training and testing"
   ]
  },
  {
   "attachments": {},
   "cell_type": "markdown",
   "metadata": {},
   "source": [
    "### Using training data as given"
   ]
  },
  {
<<<<<<< HEAD
   "cell_type": "code",
   "execution_count": 4,
   "metadata": {},
   "outputs": [],
   "source": [
    "#PM1 is perceptron model 1 without shuffling training data\n",
    "pm1 = Perceptron()\n",
    "train, test = splits[0]\n",
    "X_train, y_train = train.drop(columns=[\"diagnosis\"]).to_numpy(), train[\"diagnosis\"].to_numpy()\n",
    "X_test, y_test = test.drop(columns=[\"diagnosis\"]).to_numpy(), test[\"diagnosis\"].to_numpy()"
   ]
  },
  {
=======
>>>>>>> 38154012
   "attachments": {},
   "cell_type": "markdown",
   "metadata": {},
   "source": [
    "#### Using an infinite loop for the model"
   ]
  },
  {
   "cell_type": "code",
<<<<<<< HEAD
   "execution_count": 5,
=======
   "execution_count": 59,
>>>>>>> 38154012
   "metadata": {},
   "outputs": [
    {
     "name": "stdout",
     "output_type": "stream",
     "text": [
      "Breaking as not improving\n",
      "Breaking as not improving\n",
      "Breaking as not improving\n",
      "Breaking as not improving\n",
      "Breaking as not improving\n",
      "Breaking as not improving\n",
      "Breaking as not improving\n",
      "Breaking as not improving\n",
      "Breaking as not improving\n",
      "Breaking as not improving\n"
     ]
    }
   ],
   "source": [
<<<<<<< HEAD
    "pm1.fit(X_train,y_train,True)"
   ]
  },
  {
   "cell_type": "code",
   "execution_count": 6,
   "metadata": {},
   "outputs": [
    {
     "name": "stdout",
     "output_type": "stream",
     "text": [
      "--------Results--------\n",
      "Accuracy: 0.8986301369863013\n",
      "----Class 1----\n",
      "Precision: 0.7686567164179104\n",
      "Recall: 0.944954128440367\n",
      "----Class 0----\n",
      "Precision: 0.974025974025974\n",
      "Recall: 0.87890625\n"
     ]
    }
   ],
   "source": [
    "tp,tn,fp,fn=pm1.score(X_train,y_train,_print = True)\n"
   ]
  },
  {
   "cell_type": "code",
   "execution_count": 7,
   "metadata": {},
   "outputs": [
    {
     "name": "stdout",
     "output_type": "stream",
     "text": [
      "--------Results--------\n",
      "Accuracy: 0.9343434343434344\n",
      "----Class 1----\n",
      "Precision: 0.9587628865979382\n",
      "Recall: 0.9117647058823529\n",
      "----Class 0----\n",
      "Precision: 0.9108910891089109\n",
      "Recall: 0.9583333333333334\n"
     ]
    }
   ],
   "source": [
    "tp,tn,fp,fn=pm1.score(X_test,y_test,_print=True)\n",
    "result_dict ={\"threshold\":100,\"delta\":0.001,\"method\":\"PM1-Infinite loop\",\n",
    "              \"accuracy\":(tp+tn)/(tp+tn+fp+fn)\n",
=======
    "#PM1 is perceptron model 1 without shuffling training data\n",
    "pm1 = Perceptron()\n",
    "accuracies:list[float]=[]\n",
    "for split in splits:\n",
    "    train, test = split\n",
    "    X_train, y_train = train.drop(columns=[\"diagnosis\"]).to_numpy(), train[\"diagnosis\"].to_numpy()\n",
    "    X_test, y_test = test.drop(columns=[\"diagnosis\"]).to_numpy(), test[\"diagnosis\"].to_numpy()\n",
    "    pm1.fit(X_train,y_train,True)\n",
    "    tp,tn,fp,fn=pm1.score(X_test,y_test)\n",
    "    accuracies.append((tp + tn) / (tp + tn + fp + fn))\n",
    "result_dict ={\"threshold\":100,\"delta\":0.001,\"method\":\"PM1-Infinite\",\n",
    "              \"mean_accuracy\": np.round((np.mean(accuracies)*100), 2),\n",
    "        \"std_accuracy\": np.round((np.std(accuracies)*100), 2)\n",
>>>>>>> 38154012
    "              ,\"epochs\":None}\n",
    "results = results.append(result_dict,ignore_index=True)"
   ]
  },
  {
   "attachments": {},
   "cell_type": "markdown",
   "metadata": {},
   "source": [
    "#### Using epochs instead of infinite model"
   ]
  },
  {
   "cell_type": "code",
<<<<<<< HEAD
   "execution_count": 8,
   "metadata": {},
   "outputs": [],
   "source": [
    "pm1.fit(X_train,y_train,False,epochs=10000)\n",
    "## As epochs increases we break if if we get 100 percent accuracy"
   ]
  },
  {
   "cell_type": "code",
   "execution_count": 9,
   "metadata": {},
   "outputs": [
    {
     "name": "stdout",
     "output_type": "stream",
     "text": [
      "--------Results--------\n",
      "Accuracy: 0.8383838383838383\n",
      "----Class 1----\n",
      "Precision: 1.0\n",
      "Recall: 0.6862745098039216\n",
      "----Class 0----\n",
      "Precision: 0.75\n",
      "Recall: 1.0\n"
     ]
    }
   ],
   "source": [
    "tp,tn,fp,fn=pm1.score(X_test,y_test,_print=True)\n",
    "acc = (tp+tn)/(tp+tn+fp+fn)\n",
=======
   "execution_count": 60,
   "metadata": {},
   "outputs": [],
   "source": [
    "accuracies:list[float]=[]\n",
    "for split in splits:\n",
    "    train, test = split\n",
    "    X_train, y_train = train.drop(columns=[\"diagnosis\"]).to_numpy(), train[\"diagnosis\"].to_numpy()\n",
    "    X_test, y_test = test.drop(columns=[\"diagnosis\"]).to_numpy(), test[\"diagnosis\"].to_numpy()\n",
    "    pm1.fit(X_train,y_train,False,epochs=1000)\n",
    "    tp,tn,fp,fn=pm1.score(X_test,y_test)\n",
    "    accuracies.append((tp + tn) / (tp + tn + fp + fn))\n",
>>>>>>> 38154012
    "result_dict ={\"threshold\":None,\"delta\":None,\"method\":\"PM1-Epochs\",\n",
    "              \"mean_accuracy\": np.round((np.mean(accuracies)*100), 2),\n",
    "                \"std_accuracy\": np.round((np.std(accuracies)*100), 2)\n",
    "              ,\"epochs\":1000}\n",
    "results = results.append(result_dict,ignore_index=True)\n",
    "## As epochs increases we break if if we get 100 percent accuracy"
   ]
  },
  {
   "attachments": {},
   "cell_type": "markdown",
   "metadata": {},
   "source": [
    "### Shuffling the training data"
   ]
  },
  {
   "cell_type": "code",
<<<<<<< HEAD
   "execution_count": 10,
   "metadata": {},
   "outputs": [],
   "source": [
    "train = train.sample(frac = 1, random_state=42).reset_index(drop=True)"
   ]
  },
  {
   "cell_type": "code",
   "execution_count": 11,
   "metadata": {},
   "outputs": [],
   "source": [
    "pm2 = Perceptron()\n",
    "X_train, y_train = train.drop(columns=[\"diagnosis\"]).to_numpy(), train[\"diagnosis\"].to_numpy()\n",
    "X_test, y_test = test.drop(columns=[\"diagnosis\"]).to_numpy(), test[\"diagnosis\"].to_numpy()"
=======
   "execution_count": 61,
   "metadata": {},
   "outputs": [],
   "source": [
    "pm2 = Perceptron()"
>>>>>>> 38154012
   ]
  },
  {
   "attachments": {},
   "cell_type": "markdown",
   "metadata": {},
   "source": [
    "### Using an infinite loop with some threshold"
   ]
  },
  {
   "cell_type": "code",
<<<<<<< HEAD
   "execution_count": 12,
=======
   "execution_count": 62,
>>>>>>> 38154012
   "metadata": {},
   "outputs": [
    {
     "name": "stdout",
     "output_type": "stream",
     "text": [
<<<<<<< HEAD
      "Breaking as not improving\n"
     ]
    }
   ],
   "source": [
    "pm2.fit(X_train,y_train,inf_loop=True)"
   ]
  },
  {
   "cell_type": "code",
   "execution_count": 13,
   "metadata": {},
   "outputs": [
    {
     "name": "stdout",
     "output_type": "stream",
     "text": [
      "--------Results--------\n",
      "Accuracy: 0.9242424242424242\n",
      "----Class 1----\n",
      "Precision: 0.9065420560747663\n",
      "Recall: 0.9509803921568627\n",
      "----Class 0----\n",
      "Precision: 0.945054945054945\n",
      "Recall: 0.8958333333333334\n"
=======
      "Breaking as not improving\n",
      "Breaking as not improving\n",
      "Breaking as not improving\n",
      "Breaking as not improving\n",
      "Breaking as not improving\n",
      "Breaking as not improving\n",
      "Breaking as not improving\n",
      "Breaking as not improving\n",
      "Breaking as not improving\n",
      "Breaking as not improving\n"
>>>>>>> 38154012
     ]
    }
   ],
   "source": [
    "accuracies:list[float]=[]\n",
    "for split in splits:\n",
    "    train, test = split\n",
    "    train = train.sample(frac=1).reset_index(drop=True)\n",
    "    X_train, y_train = train.drop(columns=[\"diagnosis\"]).to_numpy(), train[\"diagnosis\"].to_numpy()\n",
    "    X_test, y_test = test.drop(columns=[\"diagnosis\"]).to_numpy(), test[\"diagnosis\"].to_numpy()\n",
    "    pm2.fit(X_train,y_train,True)\n",
    "    tp,tn,fp,fn=pm2.score(X_test,y_test)\n",
    "    accuracies.append((tp + tn) / (tp + tn + fp + fn))\n",
    "result_dict ={\"threshold\":100,\"delta\":0.001,\"method\":\"PM2-Infinite\",\n",
    "              \"mean_accuracy\": np.round((np.mean(accuracies)*100), 2),\n",
    "                \"std_accuracy\": np.round((np.std(accuracies)*100), 2)\n",
    "              ,\"epochs\":None\n",
    "              }\n",
    "results = results.append(result_dict,ignore_index=True)"
   ]
  },
  {
   "attachments": {},
   "cell_type": "markdown",
   "metadata": {},
   "source": [
    "### Using epochs"
   ]
  },
  {
   "cell_type": "code",
<<<<<<< HEAD
   "execution_count": 14,
   "metadata": {},
   "outputs": [],
   "source": [
    "pm2.fit(X_train,y_train,inf_loop=False,epochs = 1000)"
   ]
  },
  {
   "cell_type": "code",
   "execution_count": 15,
   "metadata": {},
   "outputs": [
    {
     "name": "stdout",
     "output_type": "stream",
     "text": [
      "--------Results--------\n",
      "Accuracy: 0.8787878787878788\n",
      "----Class 1----\n",
      "Precision: 0.975609756097561\n",
      "Recall: 0.7843137254901961\n",
      "----Class 0----\n",
      "Precision: 0.8103448275862069\n",
      "Recall: 0.9791666666666666\n"
     ]
    }
   ],
   "source": [
    "tp,tn,fp,fn=pm2.score(X_test,y_test,_print=True)\n",
=======
   "execution_count": 63,
   "metadata": {},
   "outputs": [],
   "source": [
    "accuracies:list[float]=[]\n",
    "for split in splits:\n",
    "    train, test = split\n",
    "    train = train.sample(frac=1).reset_index(drop=True)\n",
    "    X_train, y_train = train.drop(columns=[\"diagnosis\"]).to_numpy(), train[\"diagnosis\"].to_numpy()\n",
    "    X_test, y_test = test.drop(columns=[\"diagnosis\"]).to_numpy(), test[\"diagnosis\"].to_numpy()\n",
    "    pm2.fit(X_train,y_train,False,epochs=1000)\n",
    "    tp,tn,fp,fn=pm2.score(X_test,y_test)\n",
    "    accuracies.append((tp + tn) / (tp + tn + fp + fn))\n",
>>>>>>> 38154012
    "result_dict ={\"threshold\":None,\"delta\":None,\"method\":\"PM2-Epochs\",\n",
    "              \"mean_accuracy\": np.round((np.mean(accuracies)*100), 2),\n",
    "                \"std_accuracy\": np.round((np.std(accuracies)*100), 2)\n",
    "              ,\"epochs\":1000}\n",
    "results = results.append(result_dict,ignore_index=True)"
   ]
  },
  {
   "attachments": {},
   "cell_type": "markdown",
   "metadata": {},
   "source": [
    "## Learning Task 2\n",
    "\n",
    "Build a perceptron model on normalized data"
   ]
  },
  {
   "cell_type": "code",
<<<<<<< HEAD
   "execution_count": 16,
=======
   "execution_count": 64,
>>>>>>> 38154012
   "metadata": {},
   "outputs": [],
   "source": [
    "splits = preprocessor.preprocess(n_splits=10,standardize=True,labels=[-1,1]) # splitting into training and testing"
   ]
  },
  {
   "attachments": {},
   "cell_type": "markdown",
   "metadata": {},
   "source": [
    "### Using an infinite loop that terminates on some learning threshold"
   ]
  },
  {
   "cell_type": "code",
<<<<<<< HEAD
   "execution_count": 17,
=======
   "execution_count": 65,
>>>>>>> 38154012
   "metadata": {},
   "outputs": [
    {
     "name": "stdout",
     "output_type": "stream",
     "text": [
      "Breaking as learnt perfect decision boundary\n",
      "Breaking as learnt perfect decision boundary\n",
      "Breaking as learnt perfect decision boundary\n",
      "Breaking as learnt perfect decision boundary\n",
      "Breaking as learnt perfect decision boundary\n",
      "Breaking as learnt perfect decision boundary\n",
      "Breaking as learnt perfect decision boundary\n",
      "Breaking as learnt perfect decision boundary\n",
      "Breaking as learnt perfect decision boundary\n",
      "Breaking as learnt perfect decision boundary\n"
     ]
    }
   ],
   "source": [
    "pm3 = Perceptron()\n",
<<<<<<< HEAD
    "pm3.fit(X_train,y_train,inf_loop=True)"
   ]
  },
  {
   "cell_type": "code",
   "execution_count": 18,
   "metadata": {},
   "outputs": [
    {
     "name": "stdout",
     "output_type": "stream",
     "text": [
      "--------Results--------\n",
      "Accuracy: 0.9545454545454546\n",
      "----Class 1----\n",
      "Precision: 0.9696969696969697\n",
      "Recall: 0.9411764705882353\n",
      "----Class 0----\n",
      "Precision: 0.9393939393939394\n",
      "Recall: 0.96875\n"
     ]
    }
   ],
   "source": [
    "tp,tn,fp,fn = pm3.score(X_test,y_test,_print=True)\n",
=======
    "accuracies:list[float]=[]\n",
    "for split in splits:\n",
    "    train, test = split\n",
    "    X_train, y_train = train.drop(columns=[\"diagnosis\"]).to_numpy(), train[\"diagnosis\"].to_numpy()\n",
    "    X_test, y_test = test.drop(columns=[\"diagnosis\"]).to_numpy(), test[\"diagnosis\"].to_numpy()\n",
    "    pm3.fit(X_train,y_train,True)\n",
    "    tp,tn,fp,fn=pm3.score(X_test,y_test)\n",
    "    accuracies.append((tp + tn) / (tp + tn + fp + fn))\n",
>>>>>>> 38154012
    "result_dict ={\"threshold\":100,\"delta\":0.001,\"method\":\"PM3-Infinite\",\n",
    "              \"mean_accuracy\": np.round((np.mean(accuracies)*100), 2),\n",
    "                \"std_accuracy\": np.round((np.std(accuracies)*100), 2)\n",
    "              ,\"epochs\":None\n",
    "              }\n",
    "results = results.append(result_dict,ignore_index=True)"
   ]
  },
  {
   "attachments": {},
   "cell_type": "markdown",
   "metadata": {},
   "source": [
    "### Using Epochs"
   ]
  },
  {
   "cell_type": "code",
<<<<<<< HEAD
   "execution_count": 19,
   "metadata": {},
   "outputs": [],
   "source": [
    "splits = preprocessor.preprocess(drop_na=True,n_splits=1,standardize=True,labels=[-1,1]) # splitting into training and testing\n",
    "train, test = splits[0]\n",
    "X_train, y_train = train.drop(columns=[\"diagnosis\"]).to_numpy(), train[\"diagnosis\"].to_numpy()\n",
    "X_test, y_test = test.drop(columns=[\"diagnosis\"]).to_numpy(), test[\"diagnosis\"].to_numpy()\n",
    "pm3.fit(X_train,y_train,inf_loop=False,epochs = 1000)"
   ]
  },
  {
   "cell_type": "code",
   "execution_count": 20,
   "metadata": {},
   "outputs": [
    {
     "name": "stdout",
     "output_type": "stream",
     "text": [
      "--------Results--------\n",
      "Accuracy: 0.9545454545454546\n",
      "----Class 1----\n",
      "Precision: 0.9696969696969697\n",
      "Recall: 0.9411764705882353\n",
      "----Class 0----\n",
      "Precision: 0.9393939393939394\n",
      "Recall: 0.96875\n"
     ]
    }
   ],
   "source": [
    "tp,tn,fp,fn=pm3.score(X_test,y_test,_print=True)\n",
=======
   "execution_count": 66,
   "metadata": {},
   "outputs": [],
   "source": [
    "accuracies:list[float]=[]\n",
    "for split in splits:\n",
    "    train, test = split\n",
    "    X_train, y_train = train.drop(columns=[\"diagnosis\"]).to_numpy(), train[\"diagnosis\"].to_numpy()\n",
    "    X_test, y_test = test.drop(columns=[\"diagnosis\"]).to_numpy(), test[\"diagnosis\"].to_numpy()\n",
    "    pm3.fit(X_train,y_train,inf_loop=False,epochs=1000)\n",
    "    tp,tn,fp,fn=pm3.score(X_test,y_test)\n",
    "    accuracies.append((tp + tn) / (tp + tn + fp + fn))\n",
>>>>>>> 38154012
    "result_dict ={\"threshold\":None,\"delta\":None,\"method\":\"PM3-Epochs\",\n",
    "              \"mean_accuracy\": np.round((np.mean(accuracies)*100), 2),\n",
    "                \"std_accuracy\": np.round((np.std(accuracies)*100), 2)\n",
    "              ,\"epochs\":1000}\n",
    "results = results.append(result_dict,ignore_index=True)"
   ]
  },
  {
   "attachments": {},
   "cell_type": "markdown",
   "metadata": {},
   "source": [
    "## Learning Task 3\n",
    "\n",
    "Change the order of the features in the dataset randomly and build a perceptron model"
   ]
  },
  {
   "cell_type": "code",
<<<<<<< HEAD
   "execution_count": 21,
=======
   "execution_count": 67,
>>>>>>> 38154012
   "metadata": {},
   "outputs": [],
   "source": [
    "splits = preprocessor.preprocess(drop_na=True,n_splits=10,standardize=False,labels=[-1,1]) # splitting into training and testing"
   ]
  },
  {
   "attachments": {},
   "cell_type": "markdown",
   "metadata": {},
   "source": [
    "### Using an infinite loop "
   ]
  },
  {
   "cell_type": "code",
<<<<<<< HEAD
   "execution_count": 22,
=======
   "execution_count": 68,
>>>>>>> 38154012
   "metadata": {},
   "outputs": [
    {
     "name": "stdout",
     "output_type": "stream",
     "text": [
      "Breaking as not improving\n",
      "Breaking as not improving\n",
      "Breaking as not improving\n",
      "Breaking as not improving\n",
      "Breaking as not improving\n",
      "Breaking as not improving\n",
      "Breaking as not improving\n",
      "Breaking as not improving\n",
      "Breaking as not improving\n",
      "Breaking as not improving\n"
     ]
    }
   ],
   "source": [
    "pm4 = Perceptron()\n",
<<<<<<< HEAD
    "pm4.fit(X_train,y_train,inf_loop=True)"
   ]
  },
  {
   "cell_type": "code",
   "execution_count": 23,
   "metadata": {},
   "outputs": [
    {
     "name": "stdout",
     "output_type": "stream",
     "text": [
      "--------Results--------\n",
      "Accuracy: 0.9343434343434344\n",
      "----Class 1----\n",
      "Precision: 0.9587628865979382\n",
      "Recall: 0.9117647058823529\n",
      "----Class 0----\n",
      "Precision: 0.9108910891089109\n",
      "Recall: 0.9583333333333334\n"
     ]
    }
   ],
   "source": [
    "tp,tn,fp,fn = pm4.score(X_test,y_test,_print = True)\n",
=======
    "accuracies:list[float]=[]\n",
    "for split in splits:\n",
    "    train, test = split\n",
    "    train = train.sample(frac=1,axis = 1,random_state=23)\n",
    "    test = test.sample(frac=1,axis = 1,random_state=23)\n",
    "    X_train, y_train = train.drop(columns=[\"diagnosis\"]).to_numpy(), train[\"diagnosis\"].to_numpy()\n",
    "    X_test, y_test = test.drop(columns=[\"diagnosis\"]).to_numpy(), test[\"diagnosis\"].to_numpy()\n",
    "    pm4.fit(X_train,y_train,True)\n",
    "    tp,tn,fp,fn=pm4.score(X_test,y_test)\n",
    "    accuracies.append((tp + tn) / (tp + tn + fp + fn))\n",
>>>>>>> 38154012
    "result_dict ={\"threshold\":100,\"delta\":0.001,\"method\":\"PM4-Infinite\",\n",
    "              \"mean_accuracy\": np.round((np.mean(accuracies)*100), 2),\n",
    "                \"std_accuracy\": np.round((np.std(accuracies)*100), 2)\n",
    "              ,\"epochs\":None\n",
    "              }\n",
    "results = results.append(result_dict,ignore_index=True)"
   ]
  },
  {
   "attachments": {},
   "cell_type": "markdown",
   "metadata": {},
   "source": [
    "### Using Epochs"
   ]
  },
  {
   "cell_type": "code",
<<<<<<< HEAD
   "execution_count": 24,
   "metadata": {},
   "outputs": [],
   "source": [
    "seed = random.randint(0,100)\n",
    "preprocessor.data.sample(frac=1,axis=1,random_state=seed)\n",
    "splits = preprocessor.preprocess(drop_na=True,n_splits=10,standardize=False,labels=[-1,1]) # splitting into training and testing\n",
    "train, test = splits[0]\n",
    "\n",
    "# train = train.sample(frac=1,axis = 1,random_state=23)\n",
    "# test = test.sample(frac=1,axis = 1,random_state=23)\n",
    "X_train, y_train = train.drop(columns=[\"diagnosis\"]).to_numpy(), train[\"diagnosis\"].to_numpy()\n",
    "X_test, y_test = test.drop(columns=[\"diagnosis\"]).to_numpy(), test[\"diagnosis\"].to_numpy()\n",
    "\n",
    "pm4.fit(X_train,y_train,inf_loop=False,epochs=1000)"
   ]
  },
  {
   "cell_type": "code",
   "execution_count": 25,
   "metadata": {},
   "outputs": [
    {
     "name": "stdout",
     "output_type": "stream",
     "text": [
      "--------Results--------\n",
      "Accuracy: 0.9191919191919192\n",
      "----Class 1----\n",
      "Precision: 0.8981481481481481\n",
      "Recall: 0.9509803921568627\n",
      "----Class 0----\n",
      "Precision: 0.9444444444444444\n",
      "Recall: 0.8854166666666666\n"
     ]
    }
   ],
   "source": [
    "tp,tn,fp,fn=pm4.score(X_test,y_test,_print=True)\n",
=======
   "execution_count": 69,
   "metadata": {},
   "outputs": [],
   "source": [
    "accuracies:list[float]=[]\n",
    "for split in splits:\n",
    "    train, test = split\n",
    "    train = train.sample(frac=1,axis = 1,random_state=23)\n",
    "    test = test.sample(frac=1,axis = 1,random_state=23)\n",
    "    X_train, y_train = train.drop(columns=[\"diagnosis\"]).to_numpy(), train[\"diagnosis\"].to_numpy()\n",
    "    X_test, y_test = test.drop(columns=[\"diagnosis\"]).to_numpy(), test[\"diagnosis\"].to_numpy()\n",
    "    pm4.fit(X_train,y_train,inf_loop=False,epochs=1000)\n",
    "    tp,tn,fp,fn=pm4.score(X_test,y_test)\n",
    "    accuracies.append((tp + tn) / (tp + tn + fp + fn))\n",
>>>>>>> 38154012
    "result_dict ={\"threshold\":None,\"delta\":None,\"method\":\"PM4-Epochs\",\n",
    "              \"mean_accuracy\": np.round((np.mean(accuracies)*100), 2),\n",
    "                \"std_accuracy\": np.round((np.std(accuracies)*100), 2)\n",
    "              ,\"epochs\":1000}\n",
    "results = results.append(result_dict,ignore_index=True)"
   ]
  },
  {
   "attachments": {},
   "cell_type": "markdown",
   "metadata": {},
   "source": [
    "## Results"
   ]
  },
  {
   "cell_type": "code",
<<<<<<< HEAD
   "execution_count": 26,
=======
   "execution_count": 70,
>>>>>>> 38154012
   "metadata": {},
   "outputs": [
    {
     "data": {
      "text/html": [
       "<div>\n",
       "<style scoped>\n",
       "    .dataframe tbody tr th:only-of-type {\n",
       "        vertical-align: middle;\n",
       "    }\n",
       "\n",
       "    .dataframe tbody tr th {\n",
       "        vertical-align: top;\n",
       "    }\n",
       "\n",
       "    .dataframe thead th {\n",
       "        text-align: right;\n",
       "    }\n",
       "</style>\n",
       "<table border=\"1\" class=\"dataframe\">\n",
       "  <thead>\n",
       "    <tr style=\"text-align: right;\">\n",
       "      <th></th>\n",
       "      <th>threshold</th>\n",
       "      <th>delta</th>\n",
       "      <th>method</th>\n",
       "      <th>mean_accuracy</th>\n",
       "      <th>std_accuracy</th>\n",
       "      <th>epochs</th>\n",
       "    </tr>\n",
       "  </thead>\n",
       "  <tbody>\n",
       "    <tr>\n",
       "      <th>0</th>\n",
       "      <td>100</td>\n",
       "      <td>0.001</td>\n",
<<<<<<< HEAD
       "      <td>PM1-Infinite loop</td>\n",
       "      <td>0.934343</td>\n",
=======
       "      <td>PM1-Infinite</td>\n",
       "      <td>91.11</td>\n",
       "      <td>2.11</td>\n",
>>>>>>> 38154012
       "      <td>None</td>\n",
       "    </tr>\n",
       "    <tr>\n",
       "      <th>1</th>\n",
       "      <td>None</td>\n",
       "      <td>NaN</td>\n",
       "      <td>PM1-Epochs</td>\n",
<<<<<<< HEAD
       "      <td>0.838384</td>\n",
=======
       "      <td>91.41</td>\n",
       "      <td>2.26</td>\n",
>>>>>>> 38154012
       "      <td>1000</td>\n",
       "    </tr>\n",
       "    <tr>\n",
       "      <th>2</th>\n",
       "      <td>100</td>\n",
       "      <td>0.001</td>\n",
<<<<<<< HEAD
       "      <td>PM2-InfiniteLoop</td>\n",
       "      <td>0.924242</td>\n",
=======
       "      <td>PM2-Infinite</td>\n",
       "      <td>91.16</td>\n",
       "      <td>0.91</td>\n",
>>>>>>> 38154012
       "      <td>None</td>\n",
       "    </tr>\n",
       "    <tr>\n",
       "      <th>3</th>\n",
       "      <td>None</td>\n",
       "      <td>NaN</td>\n",
       "      <td>PM2-Epochs</td>\n",
<<<<<<< HEAD
       "      <td>0.878788</td>\n",
=======
       "      <td>90.76</td>\n",
       "      <td>2.46</td>\n",
>>>>>>> 38154012
       "      <td>1000</td>\n",
       "    </tr>\n",
       "    <tr>\n",
       "      <th>4</th>\n",
       "      <td>100</td>\n",
       "      <td>0.001</td>\n",
       "      <td>PM3-Infinite</td>\n",
<<<<<<< HEAD
       "      <td>0.954545</td>\n",
=======
       "      <td>94.24</td>\n",
       "      <td>0.94</td>\n",
>>>>>>> 38154012
       "      <td>None</td>\n",
       "    </tr>\n",
       "    <tr>\n",
       "      <th>5</th>\n",
       "      <td>None</td>\n",
       "      <td>NaN</td>\n",
       "      <td>PM3-Epochs</td>\n",
<<<<<<< HEAD
       "      <td>0.954545</td>\n",
=======
       "      <td>94.24</td>\n",
       "      <td>0.94</td>\n",
>>>>>>> 38154012
       "      <td>1000</td>\n",
       "    </tr>\n",
       "    <tr>\n",
       "      <th>6</th>\n",
       "      <td>100</td>\n",
       "      <td>0.001</td>\n",
       "      <td>PM4-Infinite</td>\n",
<<<<<<< HEAD
       "      <td>0.934343</td>\n",
=======
       "      <td>91.11</td>\n",
       "      <td>2.11</td>\n",
>>>>>>> 38154012
       "      <td>None</td>\n",
       "    </tr>\n",
       "    <tr>\n",
       "      <th>7</th>\n",
       "      <td>None</td>\n",
       "      <td>NaN</td>\n",
       "      <td>PM4-Epochs</td>\n",
<<<<<<< HEAD
       "      <td>0.919192</td>\n",
=======
       "      <td>91.41</td>\n",
       "      <td>2.26</td>\n",
>>>>>>> 38154012
       "      <td>1000</td>\n",
       "    </tr>\n",
       "  </tbody>\n",
       "</table>\n",
       "</div>"
      ],
      "text/plain": [
<<<<<<< HEAD
       "  threshold  delta             method  accuracy epochs\n",
       "0       100  0.001  PM1-Infinite loop  0.934343   None\n",
       "1      None    NaN         PM1-Epochs  0.838384   1000\n",
       "2       100  0.001   PM2-InfiniteLoop  0.924242   None\n",
       "3      None    NaN         PM2-Epochs  0.878788   1000\n",
       "4       100  0.001       PM3-Infinite  0.954545   None\n",
       "5      None    NaN         PM3-Epochs  0.954545   1000\n",
       "6       100  0.001       PM4-Infinite  0.934343   None\n",
       "7      None    NaN         PM4-Epochs  0.919192   1000"
=======
       "  threshold  delta        method  mean_accuracy  std_accuracy epochs\n",
       "0       100  0.001  PM1-Infinite          91.11          2.11   None\n",
       "1      None    NaN    PM1-Epochs          91.41          2.26   1000\n",
       "2       100  0.001  PM2-Infinite          91.16          0.91   None\n",
       "3      None    NaN    PM2-Epochs          90.76          2.46   1000\n",
       "4       100  0.001  PM3-Infinite          94.24          0.94   None\n",
       "5      None    NaN    PM3-Epochs          94.24          0.94   1000\n",
       "6       100  0.001  PM4-Infinite          91.11          2.11   None\n",
       "7      None    NaN    PM4-Epochs          91.41          2.26   1000"
>>>>>>> 38154012
      ]
     },
     "metadata": {},
     "output_type": "display_data"
    }
   ],
   "source": [
    "display(results)"
   ]
  }
 ],
 "metadata": {
  "kernelspec": {
   "display_name": "ml",
   "language": "python",
   "name": "python3"
  },
  "language_info": {
   "codemirror_mode": {
    "name": "ipython",
    "version": 3
   },
   "file_extension": ".py",
   "mimetype": "text/x-python",
   "name": "python",
   "nbconvert_exporter": "python",
   "pygments_lexer": "ipython3",
   "version": "3.10.9"
  },
  "orig_nbformat": 4
 },
 "nbformat": 4,
 "nbformat_minor": 2
}<|MERGE_RESOLUTION|>--- conflicted
+++ resolved
@@ -1,1002 +1,599 @@
 {
- "cells": [
-  {
-   "attachments": {},
-   "cell_type": "markdown",
-   "metadata": {},
-   "source": [
-    "# Perceptron Algorithm"
-   ]
-  },
-  {
-   "attachments": {},
-   "cell_type": "markdown",
-   "metadata": {},
-   "source": [
-    "## Learning Task 1\n",
-    "\n",
-    "Build a classifier using the perceptron algorithm. Figure out if dataset is linearly seperable."
-   ]
-  },
-  {
-   "cell_type": "code",
-<<<<<<< HEAD
-   "execution_count": 1,
-=======
-   "execution_count": 56,
->>>>>>> 38154012
-   "metadata": {},
-   "outputs": [],
-   "source": [
-    "import numpy as np\n",
-    "import pandas as pd\n",
-    "import random\n",
-    "import sys\n",
-    "sys.path.append(\"..\")\n",
-    "from preprocessor import Preprocessor\n",
-    "from Models.Perceptron import Perceptron\n",
-    "import warnings \n",
-    "warnings.filterwarnings(action=\"ignore\")"
-   ]
-  },
-  {
-   "cell_type": "code",
-<<<<<<< HEAD
-   "execution_count": 2,
-=======
-   "execution_count": 57,
->>>>>>> 38154012
-   "metadata": {},
-   "outputs": [],
-   "source": [
-    "dataset = pd.read_csv(\"../dataset.csv\")\n",
-    "dataset.drop(columns=[\"id\"],inplace=True)\n",
-    "# Creating a dataframe to store the results\n",
-    "results = pd.DataFrame(columns=[\"threshold\",\"delta\",\"method\",\"mean_accuracy\",\"std_accuracy\",\"epochs\"])"
-   ]
-  },
-  {
-   "cell_type": "code",
-<<<<<<< HEAD
-   "execution_count": 3,
-=======
-   "execution_count": 58,
->>>>>>> 38154012
-   "metadata": {},
-   "outputs": [],
-   "source": [
-    "preprocessor = Preprocessor(dataset,\"diagnosis\")\n",
-    "splits = preprocessor.preprocess(drop_na=True,n_splits=10,standardize=False,labels=[-1,1]) # splitting into training and testing"
-   ]
-  },
-  {
-   "attachments": {},
-   "cell_type": "markdown",
-   "metadata": {},
-   "source": [
-    "### Using training data as given"
-   ]
-  },
-  {
-<<<<<<< HEAD
-   "cell_type": "code",
-   "execution_count": 4,
-   "metadata": {},
-   "outputs": [],
-   "source": [
-    "#PM1 is perceptron model 1 without shuffling training data\n",
-    "pm1 = Perceptron()\n",
-    "train, test = splits[0]\n",
-    "X_train, y_train = train.drop(columns=[\"diagnosis\"]).to_numpy(), train[\"diagnosis\"].to_numpy()\n",
-    "X_test, y_test = test.drop(columns=[\"diagnosis\"]).to_numpy(), test[\"diagnosis\"].to_numpy()"
-   ]
-  },
-  {
-=======
->>>>>>> 38154012
-   "attachments": {},
-   "cell_type": "markdown",
-   "metadata": {},
-   "source": [
-    "#### Using an infinite loop for the model"
-   ]
-  },
-  {
-   "cell_type": "code",
-<<<<<<< HEAD
-   "execution_count": 5,
-=======
-   "execution_count": 59,
->>>>>>> 38154012
-   "metadata": {},
-   "outputs": [
-    {
-     "name": "stdout",
-     "output_type": "stream",
-     "text": [
-      "Breaking as not improving\n",
-      "Breaking as not improving\n",
-      "Breaking as not improving\n",
-      "Breaking as not improving\n",
-      "Breaking as not improving\n",
-      "Breaking as not improving\n",
-      "Breaking as not improving\n",
-      "Breaking as not improving\n",
-      "Breaking as not improving\n",
-      "Breaking as not improving\n"
-     ]
-    }
-   ],
-   "source": [
-<<<<<<< HEAD
-    "pm1.fit(X_train,y_train,True)"
-   ]
-  },
-  {
-   "cell_type": "code",
-   "execution_count": 6,
-   "metadata": {},
-   "outputs": [
-    {
-     "name": "stdout",
-     "output_type": "stream",
-     "text": [
-      "--------Results--------\n",
-      "Accuracy: 0.8986301369863013\n",
-      "----Class 1----\n",
-      "Precision: 0.7686567164179104\n",
-      "Recall: 0.944954128440367\n",
-      "----Class 0----\n",
-      "Precision: 0.974025974025974\n",
-      "Recall: 0.87890625\n"
-     ]
-    }
-   ],
-   "source": [
-    "tp,tn,fp,fn=pm1.score(X_train,y_train,_print = True)\n"
-   ]
-  },
-  {
-   "cell_type": "code",
-   "execution_count": 7,
-   "metadata": {},
-   "outputs": [
-    {
-     "name": "stdout",
-     "output_type": "stream",
-     "text": [
-      "--------Results--------\n",
-      "Accuracy: 0.9343434343434344\n",
-      "----Class 1----\n",
-      "Precision: 0.9587628865979382\n",
-      "Recall: 0.9117647058823529\n",
-      "----Class 0----\n",
-      "Precision: 0.9108910891089109\n",
-      "Recall: 0.9583333333333334\n"
-     ]
-    }
-   ],
-   "source": [
-    "tp,tn,fp,fn=pm1.score(X_test,y_test,_print=True)\n",
-    "result_dict ={\"threshold\":100,\"delta\":0.001,\"method\":\"PM1-Infinite loop\",\n",
-    "              \"accuracy\":(tp+tn)/(tp+tn+fp+fn)\n",
-=======
-    "#PM1 is perceptron model 1 without shuffling training data\n",
-    "pm1 = Perceptron()\n",
-    "accuracies:list[float]=[]\n",
-    "for split in splits:\n",
-    "    train, test = split\n",
-    "    X_train, y_train = train.drop(columns=[\"diagnosis\"]).to_numpy(), train[\"diagnosis\"].to_numpy()\n",
-    "    X_test, y_test = test.drop(columns=[\"diagnosis\"]).to_numpy(), test[\"diagnosis\"].to_numpy()\n",
-    "    pm1.fit(X_train,y_train,True)\n",
-    "    tp,tn,fp,fn=pm1.score(X_test,y_test)\n",
-    "    accuracies.append((tp + tn) / (tp + tn + fp + fn))\n",
-    "result_dict ={\"threshold\":100,\"delta\":0.001,\"method\":\"PM1-Infinite\",\n",
-    "              \"mean_accuracy\": np.round((np.mean(accuracies)*100), 2),\n",
-    "        \"std_accuracy\": np.round((np.std(accuracies)*100), 2)\n",
->>>>>>> 38154012
-    "              ,\"epochs\":None}\n",
-    "results = results.append(result_dict,ignore_index=True)"
-   ]
-  },
-  {
-   "attachments": {},
-   "cell_type": "markdown",
-   "metadata": {},
-   "source": [
-    "#### Using epochs instead of infinite model"
-   ]
-  },
-  {
-   "cell_type": "code",
-<<<<<<< HEAD
-   "execution_count": 8,
-   "metadata": {},
-   "outputs": [],
-   "source": [
-    "pm1.fit(X_train,y_train,False,epochs=10000)\n",
-    "## As epochs increases we break if if we get 100 percent accuracy"
-   ]
-  },
-  {
-   "cell_type": "code",
-   "execution_count": 9,
-   "metadata": {},
-   "outputs": [
-    {
-     "name": "stdout",
-     "output_type": "stream",
-     "text": [
-      "--------Results--------\n",
-      "Accuracy: 0.8383838383838383\n",
-      "----Class 1----\n",
-      "Precision: 1.0\n",
-      "Recall: 0.6862745098039216\n",
-      "----Class 0----\n",
-      "Precision: 0.75\n",
-      "Recall: 1.0\n"
-     ]
-    }
-   ],
-   "source": [
-    "tp,tn,fp,fn=pm1.score(X_test,y_test,_print=True)\n",
-    "acc = (tp+tn)/(tp+tn+fp+fn)\n",
-=======
-   "execution_count": 60,
-   "metadata": {},
-   "outputs": [],
-   "source": [
-    "accuracies:list[float]=[]\n",
-    "for split in splits:\n",
-    "    train, test = split\n",
-    "    X_train, y_train = train.drop(columns=[\"diagnosis\"]).to_numpy(), train[\"diagnosis\"].to_numpy()\n",
-    "    X_test, y_test = test.drop(columns=[\"diagnosis\"]).to_numpy(), test[\"diagnosis\"].to_numpy()\n",
-    "    pm1.fit(X_train,y_train,False,epochs=1000)\n",
-    "    tp,tn,fp,fn=pm1.score(X_test,y_test)\n",
-    "    accuracies.append((tp + tn) / (tp + tn + fp + fn))\n",
->>>>>>> 38154012
-    "result_dict ={\"threshold\":None,\"delta\":None,\"method\":\"PM1-Epochs\",\n",
-    "              \"mean_accuracy\": np.round((np.mean(accuracies)*100), 2),\n",
-    "                \"std_accuracy\": np.round((np.std(accuracies)*100), 2)\n",
-    "              ,\"epochs\":1000}\n",
-    "results = results.append(result_dict,ignore_index=True)\n",
-    "## As epochs increases we break if if we get 100 percent accuracy"
-   ]
-  },
-  {
-   "attachments": {},
-   "cell_type": "markdown",
-   "metadata": {},
-   "source": [
-    "### Shuffling the training data"
-   ]
-  },
-  {
-   "cell_type": "code",
-<<<<<<< HEAD
-   "execution_count": 10,
-   "metadata": {},
-   "outputs": [],
-   "source": [
-    "train = train.sample(frac = 1, random_state=42).reset_index(drop=True)"
-   ]
-  },
-  {
-   "cell_type": "code",
-   "execution_count": 11,
-   "metadata": {},
-   "outputs": [],
-   "source": [
-    "pm2 = Perceptron()\n",
-    "X_train, y_train = train.drop(columns=[\"diagnosis\"]).to_numpy(), train[\"diagnosis\"].to_numpy()\n",
-    "X_test, y_test = test.drop(columns=[\"diagnosis\"]).to_numpy(), test[\"diagnosis\"].to_numpy()"
-=======
-   "execution_count": 61,
-   "metadata": {},
-   "outputs": [],
-   "source": [
-    "pm2 = Perceptron()"
->>>>>>> 38154012
-   ]
-  },
-  {
-   "attachments": {},
-   "cell_type": "markdown",
-   "metadata": {},
-   "source": [
-    "### Using an infinite loop with some threshold"
-   ]
-  },
-  {
-   "cell_type": "code",
-<<<<<<< HEAD
-   "execution_count": 12,
-=======
-   "execution_count": 62,
->>>>>>> 38154012
-   "metadata": {},
-   "outputs": [
-    {
-     "name": "stdout",
-     "output_type": "stream",
-     "text": [
-<<<<<<< HEAD
-      "Breaking as not improving\n"
-     ]
-    }
-   ],
-   "source": [
-    "pm2.fit(X_train,y_train,inf_loop=True)"
-   ]
-  },
-  {
-   "cell_type": "code",
-   "execution_count": 13,
-   "metadata": {},
-   "outputs": [
-    {
-     "name": "stdout",
-     "output_type": "stream",
-     "text": [
-      "--------Results--------\n",
-      "Accuracy: 0.9242424242424242\n",
-      "----Class 1----\n",
-      "Precision: 0.9065420560747663\n",
-      "Recall: 0.9509803921568627\n",
-      "----Class 0----\n",
-      "Precision: 0.945054945054945\n",
-      "Recall: 0.8958333333333334\n"
-=======
-      "Breaking as not improving\n",
-      "Breaking as not improving\n",
-      "Breaking as not improving\n",
-      "Breaking as not improving\n",
-      "Breaking as not improving\n",
-      "Breaking as not improving\n",
-      "Breaking as not improving\n",
-      "Breaking as not improving\n",
-      "Breaking as not improving\n",
-      "Breaking as not improving\n"
->>>>>>> 38154012
-     ]
-    }
-   ],
-   "source": [
-    "accuracies:list[float]=[]\n",
-    "for split in splits:\n",
-    "    train, test = split\n",
-    "    train = train.sample(frac=1).reset_index(drop=True)\n",
-    "    X_train, y_train = train.drop(columns=[\"diagnosis\"]).to_numpy(), train[\"diagnosis\"].to_numpy()\n",
-    "    X_test, y_test = test.drop(columns=[\"diagnosis\"]).to_numpy(), test[\"diagnosis\"].to_numpy()\n",
-    "    pm2.fit(X_train,y_train,True)\n",
-    "    tp,tn,fp,fn=pm2.score(X_test,y_test)\n",
-    "    accuracies.append((tp + tn) / (tp + tn + fp + fn))\n",
-    "result_dict ={\"threshold\":100,\"delta\":0.001,\"method\":\"PM2-Infinite\",\n",
-    "              \"mean_accuracy\": np.round((np.mean(accuracies)*100), 2),\n",
-    "                \"std_accuracy\": np.round((np.std(accuracies)*100), 2)\n",
-    "              ,\"epochs\":None\n",
-    "              }\n",
-    "results = results.append(result_dict,ignore_index=True)"
-   ]
-  },
-  {
-   "attachments": {},
-   "cell_type": "markdown",
-   "metadata": {},
-   "source": [
-    "### Using epochs"
-   ]
-  },
-  {
-   "cell_type": "code",
-<<<<<<< HEAD
-   "execution_count": 14,
-   "metadata": {},
-   "outputs": [],
-   "source": [
-    "pm2.fit(X_train,y_train,inf_loop=False,epochs = 1000)"
-   ]
-  },
-  {
-   "cell_type": "code",
-   "execution_count": 15,
-   "metadata": {},
-   "outputs": [
-    {
-     "name": "stdout",
-     "output_type": "stream",
-     "text": [
-      "--------Results--------\n",
-      "Accuracy: 0.8787878787878788\n",
-      "----Class 1----\n",
-      "Precision: 0.975609756097561\n",
-      "Recall: 0.7843137254901961\n",
-      "----Class 0----\n",
-      "Precision: 0.8103448275862069\n",
-      "Recall: 0.9791666666666666\n"
-     ]
-    }
-   ],
-   "source": [
-    "tp,tn,fp,fn=pm2.score(X_test,y_test,_print=True)\n",
-=======
-   "execution_count": 63,
-   "metadata": {},
-   "outputs": [],
-   "source": [
-    "accuracies:list[float]=[]\n",
-    "for split in splits:\n",
-    "    train, test = split\n",
-    "    train = train.sample(frac=1).reset_index(drop=True)\n",
-    "    X_train, y_train = train.drop(columns=[\"diagnosis\"]).to_numpy(), train[\"diagnosis\"].to_numpy()\n",
-    "    X_test, y_test = test.drop(columns=[\"diagnosis\"]).to_numpy(), test[\"diagnosis\"].to_numpy()\n",
-    "    pm2.fit(X_train,y_train,False,epochs=1000)\n",
-    "    tp,tn,fp,fn=pm2.score(X_test,y_test)\n",
-    "    accuracies.append((tp + tn) / (tp + tn + fp + fn))\n",
->>>>>>> 38154012
-    "result_dict ={\"threshold\":None,\"delta\":None,\"method\":\"PM2-Epochs\",\n",
-    "              \"mean_accuracy\": np.round((np.mean(accuracies)*100), 2),\n",
-    "                \"std_accuracy\": np.round((np.std(accuracies)*100), 2)\n",
-    "              ,\"epochs\":1000}\n",
-    "results = results.append(result_dict,ignore_index=True)"
-   ]
-  },
-  {
-   "attachments": {},
-   "cell_type": "markdown",
-   "metadata": {},
-   "source": [
-    "## Learning Task 2\n",
-    "\n",
-    "Build a perceptron model on normalized data"
-   ]
-  },
-  {
-   "cell_type": "code",
-<<<<<<< HEAD
-   "execution_count": 16,
-=======
-   "execution_count": 64,
->>>>>>> 38154012
-   "metadata": {},
-   "outputs": [],
-   "source": [
-    "splits = preprocessor.preprocess(n_splits=10,standardize=True,labels=[-1,1]) # splitting into training and testing"
-   ]
-  },
-  {
-   "attachments": {},
-   "cell_type": "markdown",
-   "metadata": {},
-   "source": [
-    "### Using an infinite loop that terminates on some learning threshold"
-   ]
-  },
-  {
-   "cell_type": "code",
-<<<<<<< HEAD
-   "execution_count": 17,
-=======
-   "execution_count": 65,
->>>>>>> 38154012
-   "metadata": {},
-   "outputs": [
-    {
-     "name": "stdout",
-     "output_type": "stream",
-     "text": [
-      "Breaking as learnt perfect decision boundary\n",
-      "Breaking as learnt perfect decision boundary\n",
-      "Breaking as learnt perfect decision boundary\n",
-      "Breaking as learnt perfect decision boundary\n",
-      "Breaking as learnt perfect decision boundary\n",
-      "Breaking as learnt perfect decision boundary\n",
-      "Breaking as learnt perfect decision boundary\n",
-      "Breaking as learnt perfect decision boundary\n",
-      "Breaking as learnt perfect decision boundary\n",
-      "Breaking as learnt perfect decision boundary\n"
-     ]
-    }
-   ],
-   "source": [
-    "pm3 = Perceptron()\n",
-<<<<<<< HEAD
-    "pm3.fit(X_train,y_train,inf_loop=True)"
-   ]
-  },
-  {
-   "cell_type": "code",
-   "execution_count": 18,
-   "metadata": {},
-   "outputs": [
-    {
-     "name": "stdout",
-     "output_type": "stream",
-     "text": [
-      "--------Results--------\n",
-      "Accuracy: 0.9545454545454546\n",
-      "----Class 1----\n",
-      "Precision: 0.9696969696969697\n",
-      "Recall: 0.9411764705882353\n",
-      "----Class 0----\n",
-      "Precision: 0.9393939393939394\n",
-      "Recall: 0.96875\n"
-     ]
-    }
-   ],
-   "source": [
-    "tp,tn,fp,fn = pm3.score(X_test,y_test,_print=True)\n",
-=======
-    "accuracies:list[float]=[]\n",
-    "for split in splits:\n",
-    "    train, test = split\n",
-    "    X_train, y_train = train.drop(columns=[\"diagnosis\"]).to_numpy(), train[\"diagnosis\"].to_numpy()\n",
-    "    X_test, y_test = test.drop(columns=[\"diagnosis\"]).to_numpy(), test[\"diagnosis\"].to_numpy()\n",
-    "    pm3.fit(X_train,y_train,True)\n",
-    "    tp,tn,fp,fn=pm3.score(X_test,y_test)\n",
-    "    accuracies.append((tp + tn) / (tp + tn + fp + fn))\n",
->>>>>>> 38154012
-    "result_dict ={\"threshold\":100,\"delta\":0.001,\"method\":\"PM3-Infinite\",\n",
-    "              \"mean_accuracy\": np.round((np.mean(accuracies)*100), 2),\n",
-    "                \"std_accuracy\": np.round((np.std(accuracies)*100), 2)\n",
-    "              ,\"epochs\":None\n",
-    "              }\n",
-    "results = results.append(result_dict,ignore_index=True)"
-   ]
-  },
-  {
-   "attachments": {},
-   "cell_type": "markdown",
-   "metadata": {},
-   "source": [
-    "### Using Epochs"
-   ]
-  },
-  {
-   "cell_type": "code",
-<<<<<<< HEAD
-   "execution_count": 19,
-   "metadata": {},
-   "outputs": [],
-   "source": [
-    "splits = preprocessor.preprocess(drop_na=True,n_splits=1,standardize=True,labels=[-1,1]) # splitting into training and testing\n",
-    "train, test = splits[0]\n",
-    "X_train, y_train = train.drop(columns=[\"diagnosis\"]).to_numpy(), train[\"diagnosis\"].to_numpy()\n",
-    "X_test, y_test = test.drop(columns=[\"diagnosis\"]).to_numpy(), test[\"diagnosis\"].to_numpy()\n",
-    "pm3.fit(X_train,y_train,inf_loop=False,epochs = 1000)"
-   ]
-  },
-  {
-   "cell_type": "code",
-   "execution_count": 20,
-   "metadata": {},
-   "outputs": [
-    {
-     "name": "stdout",
-     "output_type": "stream",
-     "text": [
-      "--------Results--------\n",
-      "Accuracy: 0.9545454545454546\n",
-      "----Class 1----\n",
-      "Precision: 0.9696969696969697\n",
-      "Recall: 0.9411764705882353\n",
-      "----Class 0----\n",
-      "Precision: 0.9393939393939394\n",
-      "Recall: 0.96875\n"
-     ]
-    }
-   ],
-   "source": [
-    "tp,tn,fp,fn=pm3.score(X_test,y_test,_print=True)\n",
-=======
-   "execution_count": 66,
-   "metadata": {},
-   "outputs": [],
-   "source": [
-    "accuracies:list[float]=[]\n",
-    "for split in splits:\n",
-    "    train, test = split\n",
-    "    X_train, y_train = train.drop(columns=[\"diagnosis\"]).to_numpy(), train[\"diagnosis\"].to_numpy()\n",
-    "    X_test, y_test = test.drop(columns=[\"diagnosis\"]).to_numpy(), test[\"diagnosis\"].to_numpy()\n",
-    "    pm3.fit(X_train,y_train,inf_loop=False,epochs=1000)\n",
-    "    tp,tn,fp,fn=pm3.score(X_test,y_test)\n",
-    "    accuracies.append((tp + tn) / (tp + tn + fp + fn))\n",
->>>>>>> 38154012
-    "result_dict ={\"threshold\":None,\"delta\":None,\"method\":\"PM3-Epochs\",\n",
-    "              \"mean_accuracy\": np.round((np.mean(accuracies)*100), 2),\n",
-    "                \"std_accuracy\": np.round((np.std(accuracies)*100), 2)\n",
-    "              ,\"epochs\":1000}\n",
-    "results = results.append(result_dict,ignore_index=True)"
-   ]
-  },
-  {
-   "attachments": {},
-   "cell_type": "markdown",
-   "metadata": {},
-   "source": [
-    "## Learning Task 3\n",
-    "\n",
-    "Change the order of the features in the dataset randomly and build a perceptron model"
-   ]
-  },
-  {
-   "cell_type": "code",
-<<<<<<< HEAD
-   "execution_count": 21,
-=======
-   "execution_count": 67,
->>>>>>> 38154012
-   "metadata": {},
-   "outputs": [],
-   "source": [
-    "splits = preprocessor.preprocess(drop_na=True,n_splits=10,standardize=False,labels=[-1,1]) # splitting into training and testing"
-   ]
-  },
-  {
-   "attachments": {},
-   "cell_type": "markdown",
-   "metadata": {},
-   "source": [
-    "### Using an infinite loop "
-   ]
-  },
-  {
-   "cell_type": "code",
-<<<<<<< HEAD
-   "execution_count": 22,
-=======
-   "execution_count": 68,
->>>>>>> 38154012
-   "metadata": {},
-   "outputs": [
-    {
-     "name": "stdout",
-     "output_type": "stream",
-     "text": [
-      "Breaking as not improving\n",
-      "Breaking as not improving\n",
-      "Breaking as not improving\n",
-      "Breaking as not improving\n",
-      "Breaking as not improving\n",
-      "Breaking as not improving\n",
-      "Breaking as not improving\n",
-      "Breaking as not improving\n",
-      "Breaking as not improving\n",
-      "Breaking as not improving\n"
-     ]
-    }
-   ],
-   "source": [
-    "pm4 = Perceptron()\n",
-<<<<<<< HEAD
-    "pm4.fit(X_train,y_train,inf_loop=True)"
-   ]
-  },
-  {
-   "cell_type": "code",
-   "execution_count": 23,
-   "metadata": {},
-   "outputs": [
-    {
-     "name": "stdout",
-     "output_type": "stream",
-     "text": [
-      "--------Results--------\n",
-      "Accuracy: 0.9343434343434344\n",
-      "----Class 1----\n",
-      "Precision: 0.9587628865979382\n",
-      "Recall: 0.9117647058823529\n",
-      "----Class 0----\n",
-      "Precision: 0.9108910891089109\n",
-      "Recall: 0.9583333333333334\n"
-     ]
-    }
-   ],
-   "source": [
-    "tp,tn,fp,fn = pm4.score(X_test,y_test,_print = True)\n",
-=======
-    "accuracies:list[float]=[]\n",
-    "for split in splits:\n",
-    "    train, test = split\n",
-    "    train = train.sample(frac=1,axis = 1,random_state=23)\n",
-    "    test = test.sample(frac=1,axis = 1,random_state=23)\n",
-    "    X_train, y_train = train.drop(columns=[\"diagnosis\"]).to_numpy(), train[\"diagnosis\"].to_numpy()\n",
-    "    X_test, y_test = test.drop(columns=[\"diagnosis\"]).to_numpy(), test[\"diagnosis\"].to_numpy()\n",
-    "    pm4.fit(X_train,y_train,True)\n",
-    "    tp,tn,fp,fn=pm4.score(X_test,y_test)\n",
-    "    accuracies.append((tp + tn) / (tp + tn + fp + fn))\n",
->>>>>>> 38154012
-    "result_dict ={\"threshold\":100,\"delta\":0.001,\"method\":\"PM4-Infinite\",\n",
-    "              \"mean_accuracy\": np.round((np.mean(accuracies)*100), 2),\n",
-    "                \"std_accuracy\": np.round((np.std(accuracies)*100), 2)\n",
-    "              ,\"epochs\":None\n",
-    "              }\n",
-    "results = results.append(result_dict,ignore_index=True)"
-   ]
-  },
-  {
-   "attachments": {},
-   "cell_type": "markdown",
-   "metadata": {},
-   "source": [
-    "### Using Epochs"
-   ]
-  },
-  {
-   "cell_type": "code",
-<<<<<<< HEAD
-   "execution_count": 24,
-   "metadata": {},
-   "outputs": [],
-   "source": [
-    "seed = random.randint(0,100)\n",
-    "preprocessor.data.sample(frac=1,axis=1,random_state=seed)\n",
-    "splits = preprocessor.preprocess(drop_na=True,n_splits=10,standardize=False,labels=[-1,1]) # splitting into training and testing\n",
-    "train, test = splits[0]\n",
-    "\n",
-    "# train = train.sample(frac=1,axis = 1,random_state=23)\n",
-    "# test = test.sample(frac=1,axis = 1,random_state=23)\n",
-    "X_train, y_train = train.drop(columns=[\"diagnosis\"]).to_numpy(), train[\"diagnosis\"].to_numpy()\n",
-    "X_test, y_test = test.drop(columns=[\"diagnosis\"]).to_numpy(), test[\"diagnosis\"].to_numpy()\n",
-    "\n",
-    "pm4.fit(X_train,y_train,inf_loop=False,epochs=1000)"
-   ]
-  },
-  {
-   "cell_type": "code",
-   "execution_count": 25,
-   "metadata": {},
-   "outputs": [
-    {
-     "name": "stdout",
-     "output_type": "stream",
-     "text": [
-      "--------Results--------\n",
-      "Accuracy: 0.9191919191919192\n",
-      "----Class 1----\n",
-      "Precision: 0.8981481481481481\n",
-      "Recall: 0.9509803921568627\n",
-      "----Class 0----\n",
-      "Precision: 0.9444444444444444\n",
-      "Recall: 0.8854166666666666\n"
-     ]
-    }
-   ],
-   "source": [
-    "tp,tn,fp,fn=pm4.score(X_test,y_test,_print=True)\n",
-=======
-   "execution_count": 69,
-   "metadata": {},
-   "outputs": [],
-   "source": [
-    "accuracies:list[float]=[]\n",
-    "for split in splits:\n",
-    "    train, test = split\n",
-    "    train = train.sample(frac=1,axis = 1,random_state=23)\n",
-    "    test = test.sample(frac=1,axis = 1,random_state=23)\n",
-    "    X_train, y_train = train.drop(columns=[\"diagnosis\"]).to_numpy(), train[\"diagnosis\"].to_numpy()\n",
-    "    X_test, y_test = test.drop(columns=[\"diagnosis\"]).to_numpy(), test[\"diagnosis\"].to_numpy()\n",
-    "    pm4.fit(X_train,y_train,inf_loop=False,epochs=1000)\n",
-    "    tp,tn,fp,fn=pm4.score(X_test,y_test)\n",
-    "    accuracies.append((tp + tn) / (tp + tn + fp + fn))\n",
->>>>>>> 38154012
-    "result_dict ={\"threshold\":None,\"delta\":None,\"method\":\"PM4-Epochs\",\n",
-    "              \"mean_accuracy\": np.round((np.mean(accuracies)*100), 2),\n",
-    "                \"std_accuracy\": np.round((np.std(accuracies)*100), 2)\n",
-    "              ,\"epochs\":1000}\n",
-    "results = results.append(result_dict,ignore_index=True)"
-   ]
-  },
-  {
-   "attachments": {},
-   "cell_type": "markdown",
-   "metadata": {},
-   "source": [
-    "## Results"
-   ]
-  },
-  {
-   "cell_type": "code",
-<<<<<<< HEAD
-   "execution_count": 26,
-=======
-   "execution_count": 70,
->>>>>>> 38154012
-   "metadata": {},
-   "outputs": [
-    {
-     "data": {
-      "text/html": [
-       "<div>\n",
-       "<style scoped>\n",
-       "    .dataframe tbody tr th:only-of-type {\n",
-       "        vertical-align: middle;\n",
-       "    }\n",
-       "\n",
-       "    .dataframe tbody tr th {\n",
-       "        vertical-align: top;\n",
-       "    }\n",
-       "\n",
-       "    .dataframe thead th {\n",
-       "        text-align: right;\n",
-       "    }\n",
-       "</style>\n",
-       "<table border=\"1\" class=\"dataframe\">\n",
-       "  <thead>\n",
-       "    <tr style=\"text-align: right;\">\n",
-       "      <th></th>\n",
-       "      <th>threshold</th>\n",
-       "      <th>delta</th>\n",
-       "      <th>method</th>\n",
-       "      <th>mean_accuracy</th>\n",
-       "      <th>std_accuracy</th>\n",
-       "      <th>epochs</th>\n",
-       "    </tr>\n",
-       "  </thead>\n",
-       "  <tbody>\n",
-       "    <tr>\n",
-       "      <th>0</th>\n",
-       "      <td>100</td>\n",
-       "      <td>0.001</td>\n",
-<<<<<<< HEAD
-       "      <td>PM1-Infinite loop</td>\n",
-       "      <td>0.934343</td>\n",
-=======
-       "      <td>PM1-Infinite</td>\n",
-       "      <td>91.11</td>\n",
-       "      <td>2.11</td>\n",
->>>>>>> 38154012
-       "      <td>None</td>\n",
-       "    </tr>\n",
-       "    <tr>\n",
-       "      <th>1</th>\n",
-       "      <td>None</td>\n",
-       "      <td>NaN</td>\n",
-       "      <td>PM1-Epochs</td>\n",
-<<<<<<< HEAD
-       "      <td>0.838384</td>\n",
-=======
-       "      <td>91.41</td>\n",
-       "      <td>2.26</td>\n",
->>>>>>> 38154012
-       "      <td>1000</td>\n",
-       "    </tr>\n",
-       "    <tr>\n",
-       "      <th>2</th>\n",
-       "      <td>100</td>\n",
-       "      <td>0.001</td>\n",
-<<<<<<< HEAD
-       "      <td>PM2-InfiniteLoop</td>\n",
-       "      <td>0.924242</td>\n",
-=======
-       "      <td>PM2-Infinite</td>\n",
-       "      <td>91.16</td>\n",
-       "      <td>0.91</td>\n",
->>>>>>> 38154012
-       "      <td>None</td>\n",
-       "    </tr>\n",
-       "    <tr>\n",
-       "      <th>3</th>\n",
-       "      <td>None</td>\n",
-       "      <td>NaN</td>\n",
-       "      <td>PM2-Epochs</td>\n",
-<<<<<<< HEAD
-       "      <td>0.878788</td>\n",
-=======
-       "      <td>90.76</td>\n",
-       "      <td>2.46</td>\n",
->>>>>>> 38154012
-       "      <td>1000</td>\n",
-       "    </tr>\n",
-       "    <tr>\n",
-       "      <th>4</th>\n",
-       "      <td>100</td>\n",
-       "      <td>0.001</td>\n",
-       "      <td>PM3-Infinite</td>\n",
-<<<<<<< HEAD
-       "      <td>0.954545</td>\n",
-=======
-       "      <td>94.24</td>\n",
-       "      <td>0.94</td>\n",
->>>>>>> 38154012
-       "      <td>None</td>\n",
-       "    </tr>\n",
-       "    <tr>\n",
-       "      <th>5</th>\n",
-       "      <td>None</td>\n",
-       "      <td>NaN</td>\n",
-       "      <td>PM3-Epochs</td>\n",
-<<<<<<< HEAD
-       "      <td>0.954545</td>\n",
-=======
-       "      <td>94.24</td>\n",
-       "      <td>0.94</td>\n",
->>>>>>> 38154012
-       "      <td>1000</td>\n",
-       "    </tr>\n",
-       "    <tr>\n",
-       "      <th>6</th>\n",
-       "      <td>100</td>\n",
-       "      <td>0.001</td>\n",
-       "      <td>PM4-Infinite</td>\n",
-<<<<<<< HEAD
-       "      <td>0.934343</td>\n",
-=======
-       "      <td>91.11</td>\n",
-       "      <td>2.11</td>\n",
->>>>>>> 38154012
-       "      <td>None</td>\n",
-       "    </tr>\n",
-       "    <tr>\n",
-       "      <th>7</th>\n",
-       "      <td>None</td>\n",
-       "      <td>NaN</td>\n",
-       "      <td>PM4-Epochs</td>\n",
-<<<<<<< HEAD
-       "      <td>0.919192</td>\n",
-=======
-       "      <td>91.41</td>\n",
-       "      <td>2.26</td>\n",
->>>>>>> 38154012
-       "      <td>1000</td>\n",
-       "    </tr>\n",
-       "  </tbody>\n",
-       "</table>\n",
-       "</div>"
-      ],
-      "text/plain": [
-<<<<<<< HEAD
-       "  threshold  delta             method  accuracy epochs\n",
-       "0       100  0.001  PM1-Infinite loop  0.934343   None\n",
-       "1      None    NaN         PM1-Epochs  0.838384   1000\n",
-       "2       100  0.001   PM2-InfiniteLoop  0.924242   None\n",
-       "3      None    NaN         PM2-Epochs  0.878788   1000\n",
-       "4       100  0.001       PM3-Infinite  0.954545   None\n",
-       "5      None    NaN         PM3-Epochs  0.954545   1000\n",
-       "6       100  0.001       PM4-Infinite  0.934343   None\n",
-       "7      None    NaN         PM4-Epochs  0.919192   1000"
-=======
-       "  threshold  delta        method  mean_accuracy  std_accuracy epochs\n",
-       "0       100  0.001  PM1-Infinite          91.11          2.11   None\n",
-       "1      None    NaN    PM1-Epochs          91.41          2.26   1000\n",
-       "2       100  0.001  PM2-Infinite          91.16          0.91   None\n",
-       "3      None    NaN    PM2-Epochs          90.76          2.46   1000\n",
-       "4       100  0.001  PM3-Infinite          94.24          0.94   None\n",
-       "5      None    NaN    PM3-Epochs          94.24          0.94   1000\n",
-       "6       100  0.001  PM4-Infinite          91.11          2.11   None\n",
-       "7      None    NaN    PM4-Epochs          91.41          2.26   1000"
->>>>>>> 38154012
-      ]
-     },
-     "metadata": {},
-     "output_type": "display_data"
-    }
-   ],
-   "source": [
-    "display(results)"
-   ]
-  }
- ],
- "metadata": {
-  "kernelspec": {
-   "display_name": "ml",
-   "language": "python",
-   "name": "python3"
-  },
-  "language_info": {
-   "codemirror_mode": {
-    "name": "ipython",
-    "version": 3
-   },
-   "file_extension": ".py",
-   "mimetype": "text/x-python",
-   "name": "python",
-   "nbconvert_exporter": "python",
-   "pygments_lexer": "ipython3",
-   "version": "3.10.9"
-  },
-  "orig_nbformat": 4
- },
- "nbformat": 4,
- "nbformat_minor": 2
+	"cells": [
+		{
+			"attachments": {},
+			"cell_type": "markdown",
+			"metadata": {},
+			"source": [
+				"# Perceptron Algorithm"
+			]
+		},
+		{
+			"attachments": {},
+			"cell_type": "markdown",
+			"metadata": {},
+			"source": [
+				"## Learning Task 1\n",
+				"\n",
+				"Build a classifier using the perceptron algorithm. Figure out if dataset is linearly seperable."
+			]
+		},
+		{
+			"cell_type": "code",
+			"execution_count": 56,
+			"metadata": {},
+			"outputs": [],
+			"source": [
+				"import numpy as np\n",
+				"import pandas as pd\n",
+				"import random\n",
+				"import sys\n",
+				"sys.path.append(\"..\")\n",
+				"from preprocessor import Preprocessor\n",
+				"from Models.Perceptron import Perceptron\n",
+				"import warnings \n",
+				"warnings.filterwarnings(action=\"ignore\")"
+			]
+		},
+		{
+			"cell_type": "code",
+			"execution_count": 57,
+			"metadata": {},
+			"outputs": [],
+			"source": [
+				"dataset = pd.read_csv(\"../dataset.csv\")\n",
+				"dataset.drop(columns=[\"id\"],inplace=True)\n",
+				"# Creating a dataframe to store the results\n",
+				"results = pd.DataFrame(columns=[\"threshold\",\"delta\",\"method\",\"mean_accuracy\",\"std_accuracy\",\"epochs\"])"
+			]
+		},
+		{
+			"cell_type": "code",
+			"execution_count": 58,
+			"metadata": {},
+			"outputs": [],
+			"source": [
+				"preprocessor = Preprocessor(dataset,\"diagnosis\")\n",
+				"splits = preprocessor.preprocess(drop_na=True,n_splits=10,standardize=False,labels=[-1,1]) # splitting into training and testing"
+			]
+		},
+		{
+			"attachments": {},
+			"cell_type": "markdown",
+			"metadata": {},
+			"source": [
+				"### Using training data as given"
+			]
+		},
+		{
+			"attachments": {},
+			"cell_type": "markdown",
+			"metadata": {},
+			"source": [
+				"#### Using an infinite loop for the model"
+			]
+		},
+		{
+			"cell_type": "code",
+			"execution_count": 59,
+			"metadata": {},
+			"outputs": [
+				{
+					"name": "stdout",
+					"output_type": "stream",
+					"text": [
+						"Breaking as not improving\n",
+						"Breaking as not improving\n",
+						"Breaking as not improving\n",
+						"Breaking as not improving\n",
+						"Breaking as not improving\n",
+						"Breaking as not improving\n",
+						"Breaking as not improving\n",
+						"Breaking as not improving\n",
+						"Breaking as not improving\n",
+						"Breaking as not improving\n"
+					]
+				}
+			],
+			"source": [
+				"#PM1 is perceptron model 1 without shuffling training data\n",
+				"pm1 = Perceptron()\n",
+				"accuracies:list[float]=[]\n",
+				"for split in splits:\n",
+				"    train, test = split\n",
+				"    X_train, y_train = train.drop(columns=[\"diagnosis\"]).to_numpy(), train[\"diagnosis\"].to_numpy()\n",
+				"    X_test, y_test = test.drop(columns=[\"diagnosis\"]).to_numpy(), test[\"diagnosis\"].to_numpy()\n",
+				"    pm1.fit(X_train,y_train,True)\n",
+				"    tp,tn,fp,fn=pm1.score(X_test,y_test)\n",
+				"    accuracies.append((tp + tn) / (tp + tn + fp + fn))\n",
+				"result_dict ={\"threshold\":100,\"delta\":0.001,\"method\":\"PM1-Infinite\",\n",
+				"              \"mean_accuracy\": np.round((np.mean(accuracies)*100), 2),\n",
+				"        \"std_accuracy\": np.round((np.std(accuracies)*100), 2)\n",
+				"              ,\"epochs\":None}\n",
+				"results = results.append(result_dict,ignore_index=True)"
+			]
+		},
+		{
+			"attachments": {},
+			"cell_type": "markdown",
+			"metadata": {},
+			"source": [
+				"#### Using epochs instead of infinite model"
+			]
+		},
+		{
+			"cell_type": "code",
+			"execution_count": 60,
+			"metadata": {},
+			"outputs": [],
+			"source": [
+				"accuracies:list[float]=[]\n",
+				"for split in splits:\n",
+				"    train, test = split\n",
+				"    X_train, y_train = train.drop(columns=[\"diagnosis\"]).to_numpy(), train[\"diagnosis\"].to_numpy()\n",
+				"    X_test, y_test = test.drop(columns=[\"diagnosis\"]).to_numpy(), test[\"diagnosis\"].to_numpy()\n",
+				"    pm1.fit(X_train,y_train,False,epochs=1000)\n",
+				"    tp,tn,fp,fn=pm1.score(X_test,y_test)\n",
+				"    accuracies.append((tp + tn) / (tp + tn + fp + fn))\n",
+				"result_dict ={\"threshold\":None,\"delta\":None,\"method\":\"PM1-Epochs\",\n",
+				"              \"mean_accuracy\": np.round((np.mean(accuracies)*100), 2),\n",
+				"                \"std_accuracy\": np.round((np.std(accuracies)*100), 2)\n",
+				"              ,\"epochs\":1000}\n",
+				"results = results.append(result_dict,ignore_index=True)\n",
+				"## As epochs increases we break if if we get 100 percent accuracy"
+			]
+		},
+		{
+			"attachments": {},
+			"cell_type": "markdown",
+			"metadata": {},
+			"source": [
+				"### Shuffling the training data"
+			]
+		},
+		{
+			"cell_type": "code",
+			"execution_count": 61,
+			"metadata": {},
+			"outputs": [],
+			"source": [
+				"pm2 = Perceptron()"
+			]
+		},
+		{
+			"attachments": {},
+			"cell_type": "markdown",
+			"metadata": {},
+			"source": [
+				"### Using an infinite loop with some threshold"
+			]
+		},
+		{
+			"cell_type": "code",
+			"execution_count": 62,
+			"metadata": {},
+			"outputs": [
+				{
+					"name": "stdout",
+					"output_type": "stream",
+					"text": [
+						"Breaking as not improving\n",
+						"Breaking as not improving\n",
+						"Breaking as not improving\n",
+						"Breaking as not improving\n",
+						"Breaking as not improving\n",
+						"Breaking as not improving\n",
+						"Breaking as not improving\n",
+						"Breaking as not improving\n",
+						"Breaking as not improving\n",
+						"Breaking as not improving\n"
+					]
+				}
+			],
+			"source": [
+				"accuracies:list[float]=[]\n",
+				"for split in splits:\n",
+				"    train, test = split\n",
+				"    train = train.sample(frac=1).reset_index(drop=True)\n",
+				"    X_train, y_train = train.drop(columns=[\"diagnosis\"]).to_numpy(), train[\"diagnosis\"].to_numpy()\n",
+				"    X_test, y_test = test.drop(columns=[\"diagnosis\"]).to_numpy(), test[\"diagnosis\"].to_numpy()\n",
+				"    pm2.fit(X_train,y_train,True)\n",
+				"    tp,tn,fp,fn=pm2.score(X_test,y_test)\n",
+				"    accuracies.append((tp + tn) / (tp + tn + fp + fn))\n",
+				"result_dict ={\"threshold\":100,\"delta\":0.001,\"method\":\"PM2-Infinite\",\n",
+				"              \"mean_accuracy\": np.round((np.mean(accuracies)*100), 2),\n",
+				"                \"std_accuracy\": np.round((np.std(accuracies)*100), 2)\n",
+				"              ,\"epochs\":None\n",
+				"              }\n",
+				"results = results.append(result_dict,ignore_index=True)"
+			]
+		},
+		{
+			"attachments": {},
+			"cell_type": "markdown",
+			"metadata": {},
+			"source": [
+				"### Using epochs"
+			]
+		},
+		{
+			"cell_type": "code",
+			"execution_count": 63,
+			"metadata": {},
+			"outputs": [],
+			"source": [
+				"accuracies:list[float]=[]\n",
+				"for split in splits:\n",
+				"    train, test = split\n",
+				"    train = train.sample(frac=1).reset_index(drop=True)\n",
+				"    X_train, y_train = train.drop(columns=[\"diagnosis\"]).to_numpy(), train[\"diagnosis\"].to_numpy()\n",
+				"    X_test, y_test = test.drop(columns=[\"diagnosis\"]).to_numpy(), test[\"diagnosis\"].to_numpy()\n",
+				"    pm2.fit(X_train,y_train,False,epochs=1000)\n",
+				"    tp,tn,fp,fn=pm2.score(X_test,y_test)\n",
+				"    accuracies.append((tp + tn) / (tp + tn + fp + fn))\n",
+				"result_dict ={\"threshold\":None,\"delta\":None,\"method\":\"PM2-Epochs\",\n",
+				"              \"mean_accuracy\": np.round((np.mean(accuracies)*100), 2),\n",
+				"                \"std_accuracy\": np.round((np.std(accuracies)*100), 2)\n",
+				"              ,\"epochs\":1000}\n",
+				"results = results.append(result_dict,ignore_index=True)"
+			]
+		},
+		{
+			"attachments": {},
+			"cell_type": "markdown",
+			"metadata": {},
+			"source": [
+				"## Learning Task 2\n",
+				"\n",
+				"Build a perceptron model on normalized data"
+			]
+		},
+		{
+			"cell_type": "code",
+			"execution_count": 64,
+			"metadata": {},
+			"outputs": [],
+			"source": [
+				"splits = preprocessor.preprocess(n_splits=10,standardize=True,labels=[-1,1]) # splitting into training and testing"
+			]
+		},
+		{
+			"attachments": {},
+			"cell_type": "markdown",
+			"metadata": {},
+			"source": [
+				"### Using an infinite loop that terminates on some learning threshold"
+			]
+		},
+		{
+			"cell_type": "code",
+			"execution_count": 65,
+			"metadata": {},
+			"outputs": [
+				{
+					"name": "stdout",
+					"output_type": "stream",
+					"text": [
+						"Breaking as learnt perfect decision boundary\n",
+						"Breaking as learnt perfect decision boundary\n",
+						"Breaking as learnt perfect decision boundary\n",
+						"Breaking as learnt perfect decision boundary\n",
+						"Breaking as learnt perfect decision boundary\n",
+						"Breaking as learnt perfect decision boundary\n",
+						"Breaking as learnt perfect decision boundary\n",
+						"Breaking as learnt perfect decision boundary\n",
+						"Breaking as learnt perfect decision boundary\n",
+						"Breaking as learnt perfect decision boundary\n"
+					]
+				}
+			],
+			"source": [
+				"pm3 = Perceptron()\n",
+				"accuracies:list[float]=[]\n",
+				"for split in splits:\n",
+				"    train, test = split\n",
+				"    X_train, y_train = train.drop(columns=[\"diagnosis\"]).to_numpy(), train[\"diagnosis\"].to_numpy()\n",
+				"    X_test, y_test = test.drop(columns=[\"diagnosis\"]).to_numpy(), test[\"diagnosis\"].to_numpy()\n",
+				"    pm3.fit(X_train,y_train,True)\n",
+				"    tp,tn,fp,fn=pm3.score(X_test,y_test)\n",
+				"    accuracies.append((tp + tn) / (tp + tn + fp + fn))\n",
+				"result_dict ={\"threshold\":100,\"delta\":0.001,\"method\":\"PM3-Infinite\",\n",
+				"              \"mean_accuracy\": np.round((np.mean(accuracies)*100), 2),\n",
+				"                \"std_accuracy\": np.round((np.std(accuracies)*100), 2)\n",
+				"              ,\"epochs\":None\n",
+				"              }\n",
+				"results = results.append(result_dict,ignore_index=True)"
+			]
+		},
+		{
+			"attachments": {},
+			"cell_type": "markdown",
+			"metadata": {},
+			"source": [
+				"### Using Epochs"
+			]
+		},
+		{
+			"cell_type": "code",
+			"execution_count": 66,
+			"metadata": {},
+			"outputs": [],
+			"source": [
+				"accuracies:list[float]=[]\n",
+				"for split in splits:\n",
+				"    train, test = split\n",
+				"    X_train, y_train = train.drop(columns=[\"diagnosis\"]).to_numpy(), train[\"diagnosis\"].to_numpy()\n",
+				"    X_test, y_test = test.drop(columns=[\"diagnosis\"]).to_numpy(), test[\"diagnosis\"].to_numpy()\n",
+				"    pm3.fit(X_train,y_train,inf_loop=False,epochs=1000)\n",
+				"    tp,tn,fp,fn=pm3.score(X_test,y_test)\n",
+				"    accuracies.append((tp + tn) / (tp + tn + fp + fn))\n",
+				"result_dict ={\"threshold\":None,\"delta\":None,\"method\":\"PM3-Epochs\",\n",
+				"              \"mean_accuracy\": np.round((np.mean(accuracies)*100), 2),\n",
+				"                \"std_accuracy\": np.round((np.std(accuracies)*100), 2)\n",
+				"              ,\"epochs\":1000}\n",
+				"results = results.append(result_dict,ignore_index=True)"
+			]
+		},
+		{
+			"attachments": {},
+			"cell_type": "markdown",
+			"metadata": {},
+			"source": [
+				"## Learning Task 3\n",
+				"\n",
+				"Change the order of the features in the dataset randomly and build a perceptron model"
+			]
+		},
+		{
+			"cell_type": "code",
+			"execution_count": 67,
+			"metadata": {},
+			"outputs": [],
+			"source": [
+				"splits = preprocessor.preprocess(drop_na=True,n_splits=10,standardize=False,labels=[-1,1]) # splitting into training and testing"
+			]
+		},
+		{
+			"attachments": {},
+			"cell_type": "markdown",
+			"metadata": {},
+			"source": [
+				"### Using an infinite loop "
+			]
+		},
+		{
+			"cell_type": "code",
+			"execution_count": 68,
+			"metadata": {},
+			"outputs": [
+				{
+					"name": "stdout",
+					"output_type": "stream",
+					"text": [
+						"Breaking as not improving\n",
+						"Breaking as not improving\n",
+						"Breaking as not improving\n",
+						"Breaking as not improving\n",
+						"Breaking as not improving\n",
+						"Breaking as not improving\n",
+						"Breaking as not improving\n",
+						"Breaking as not improving\n",
+						"Breaking as not improving\n",
+						"Breaking as not improving\n"
+					]
+				}
+			],
+			"source": [
+				"pm4 = Perceptron()\n",
+				"accuracies:list[float]=[]\n",
+				"for split in splits:\n",
+				"    train, test = split\n",
+				"    train = train.sample(frac=1,axis = 1,random_state=23)\n",
+				"    test = test.sample(frac=1,axis = 1,random_state=23)\n",
+				"    X_train, y_train = train.drop(columns=[\"diagnosis\"]).to_numpy(), train[\"diagnosis\"].to_numpy()\n",
+				"    X_test, y_test = test.drop(columns=[\"diagnosis\"]).to_numpy(), test[\"diagnosis\"].to_numpy()\n",
+				"    pm4.fit(X_train,y_train,True)\n",
+				"    tp,tn,fp,fn=pm4.score(X_test,y_test)\n",
+				"    accuracies.append((tp + tn) / (tp + tn + fp + fn))\n",
+				"result_dict ={\"threshold\":100,\"delta\":0.001,\"method\":\"PM4-Infinite\",\n",
+				"              \"mean_accuracy\": np.round((np.mean(accuracies)*100), 2),\n",
+				"                \"std_accuracy\": np.round((np.std(accuracies)*100), 2)\n",
+				"              ,\"epochs\":None\n",
+				"              }\n",
+				"results = results.append(result_dict,ignore_index=True)"
+			]
+		},
+		{
+			"attachments": {},
+			"cell_type": "markdown",
+			"metadata": {},
+			"source": [
+				"### Using Epochs"
+			]
+		},
+		{
+			"cell_type": "code",
+			"execution_count": 69,
+			"metadata": {},
+			"outputs": [],
+			"source": [
+				"accuracies:list[float]=[]\n",
+				"for split in splits:\n",
+				"    train, test = split\n",
+				"    train = train.sample(frac=1,axis = 1,random_state=23)\n",
+				"    test = test.sample(frac=1,axis = 1,random_state=23)\n",
+				"    X_train, y_train = train.drop(columns=[\"diagnosis\"]).to_numpy(), train[\"diagnosis\"].to_numpy()\n",
+				"    X_test, y_test = test.drop(columns=[\"diagnosis\"]).to_numpy(), test[\"diagnosis\"].to_numpy()\n",
+				"    pm4.fit(X_train,y_train,inf_loop=False,epochs=1000)\n",
+				"    tp,tn,fp,fn=pm4.score(X_test,y_test)\n",
+				"    accuracies.append((tp + tn) / (tp + tn + fp + fn))\n",
+				"result_dict ={\"threshold\":None,\"delta\":None,\"method\":\"PM4-Epochs\",\n",
+				"              \"mean_accuracy\": np.round((np.mean(accuracies)*100), 2),\n",
+				"                \"std_accuracy\": np.round((np.std(accuracies)*100), 2)\n",
+				"              ,\"epochs\":1000}\n",
+				"results = results.append(result_dict,ignore_index=True)"
+			]
+		},
+		{
+			"attachments": {},
+			"cell_type": "markdown",
+			"metadata": {},
+			"source": [
+				"## Results"
+			]
+		},
+		{
+			"cell_type": "code",
+			"execution_count": 70,
+			"metadata": {},
+			"outputs": [
+				{
+					"data": {
+						"text/html": [
+							"<div>\n",
+							"<style scoped>\n",
+							"    .dataframe tbody tr th:only-of-type {\n",
+							"        vertical-align: middle;\n",
+							"    }\n",
+							"\n",
+							"    .dataframe tbody tr th {\n",
+							"        vertical-align: top;\n",
+							"    }\n",
+							"\n",
+							"    .dataframe thead th {\n",
+							"        text-align: right;\n",
+							"    }\n",
+							"</style>\n",
+							"<table border=\"1\" class=\"dataframe\">\n",
+							"  <thead>\n",
+							"    <tr style=\"text-align: right;\">\n",
+							"      <th></th>\n",
+							"      <th>threshold</th>\n",
+							"      <th>delta</th>\n",
+							"      <th>method</th>\n",
+							"      <th>mean_accuracy</th>\n",
+							"      <th>std_accuracy</th>\n",
+							"      <th>epochs</th>\n",
+							"    </tr>\n",
+							"  </thead>\n",
+							"  <tbody>\n",
+							"    <tr>\n",
+							"      <th>0</th>\n",
+							"      <td>100</td>\n",
+							"      <td>0.001</td>\n",
+							"      <td>PM1-Infinite</td>\n",
+							"      <td>91.11</td>\n",
+							"      <td>2.11</td>\n",
+							"      <td>None</td>\n",
+							"    </tr>\n",
+							"    <tr>\n",
+							"      <th>1</th>\n",
+							"      <td>None</td>\n",
+							"      <td>NaN</td>\n",
+							"      <td>PM1-Epochs</td>\n",
+							"      <td>91.41</td>\n",
+							"      <td>2.26</td>\n",
+							"      <td>1000</td>\n",
+							"    </tr>\n",
+							"    <tr>\n",
+							"      <th>2</th>\n",
+							"      <td>100</td>\n",
+							"      <td>0.001</td>\n",
+							"      <td>PM2-Infinite</td>\n",
+							"      <td>91.16</td>\n",
+							"      <td>0.91</td>\n",
+							"      <td>None</td>\n",
+							"    </tr>\n",
+							"    <tr>\n",
+							"      <th>3</th>\n",
+							"      <td>None</td>\n",
+							"      <td>NaN</td>\n",
+							"      <td>PM2-Epochs</td>\n",
+							"      <td>90.76</td>\n",
+							"      <td>2.46</td>\n",
+							"      <td>1000</td>\n",
+							"    </tr>\n",
+							"    <tr>\n",
+							"      <th>4</th>\n",
+							"      <td>100</td>\n",
+							"      <td>0.001</td>\n",
+							"      <td>PM3-Infinite</td>\n",
+							"      <td>94.24</td>\n",
+							"      <td>0.94</td>\n",
+							"      <td>None</td>\n",
+							"    </tr>\n",
+							"    <tr>\n",
+							"      <th>5</th>\n",
+							"      <td>None</td>\n",
+							"      <td>NaN</td>\n",
+							"      <td>PM3-Epochs</td>\n",
+							"      <td>94.24</td>\n",
+							"      <td>0.94</td>\n",
+							"      <td>1000</td>\n",
+							"    </tr>\n",
+							"    <tr>\n",
+							"      <th>6</th>\n",
+							"      <td>100</td>\n",
+							"      <td>0.001</td>\n",
+							"      <td>PM4-Infinite</td>\n",
+							"      <td>91.11</td>\n",
+							"      <td>2.11</td>\n",
+							"      <td>None</td>\n",
+							"    </tr>\n",
+							"    <tr>\n",
+							"      <th>7</th>\n",
+							"      <td>None</td>\n",
+							"      <td>NaN</td>\n",
+							"      <td>PM4-Epochs</td>\n",
+							"      <td>91.41</td>\n",
+							"      <td>2.26</td>\n",
+							"      <td>1000</td>\n",
+							"    </tr>\n",
+							"  </tbody>\n",
+							"</table>\n",
+							"</div>"
+						],
+						"text/plain": [
+							"  threshold  delta        method  mean_accuracy  std_accuracy epochs\n",
+							"0       100  0.001  PM1-Infinite          91.11          2.11   None\n",
+							"1      None    NaN    PM1-Epochs          91.41          2.26   1000\n",
+							"2       100  0.001  PM2-Infinite          91.16          0.91   None\n",
+							"3      None    NaN    PM2-Epochs          90.76          2.46   1000\n",
+							"4       100  0.001  PM3-Infinite          94.24          0.94   None\n",
+							"5      None    NaN    PM3-Epochs          94.24          0.94   1000\n",
+							"6       100  0.001  PM4-Infinite          91.11          2.11   None\n",
+							"7      None    NaN    PM4-Epochs          91.41          2.26   1000"
+						]
+					},
+					"metadata": {},
+					"output_type": "display_data"
+				}
+			],
+			"source": [
+				"display(results)"
+			]
+		}
+	],
+	"metadata": {
+		"kernelspec": {
+			"display_name": "ml",
+			"language": "python",
+			"name": "python3"
+		},
+		"language_info": {
+			"codemirror_mode": {
+				"name": "ipython",
+				"version": 3
+			},
+			"file_extension": ".py",
+			"mimetype": "text/x-python",
+			"name": "python",
+			"nbconvert_exporter": "python",
+			"pygments_lexer": "ipython3",
+			"version": "3.10.9"
+		},
+		"orig_nbformat": 4
+	},
+	"nbformat": 4,
+	"nbformat_minor": 2
 }